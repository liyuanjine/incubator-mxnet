package ml.dmlc.mxnet

import ml.dmlc.mxnet.Base._

import scala.collection.mutable.{ArrayBuffer, ListBuffer}

/**
 * JNI functions
 * @author Yizhi Liu
 */
class LibInfo {
  @native def mxNDArrayFree(handle: NDArrayHandle): Int
  @native def mxGetLastError(): String
  @native def mxNDArrayCreateNone(out: NDArrayHandle): Int
  @native def mxNDArrayCreate(shape: Array[Int],
                              ndim: Int,
                              devType: Int,
                              devId: Int,
                              delayAlloc: Int,
                              out: NDArrayHandle): Int
  @native def mxNDArrayWaitAll(): Int
  @native def mxListFunctions(functions: ListBuffer[FunctionHandle]): Int
  @native def mxFuncDescribe(handle: FunctionHandle,
                             nUsedVars: MXUintRef,
                             nScalars: MXUintRef,
                             nMutateVars: MXUintRef,
                             typeMask: RefInt): Int
  @native def mxFuncGetInfo(handle: FunctionHandle,
                            name: RefString,
                            desc: RefString,
                            numArgs: MXUintRef,
                            argNames: ListBuffer[String],
                            argTypes: ListBuffer[String],
                            argDescs: ListBuffer[String]): Int
  @native def mxFuncInvoke(function: FunctionHandle,
                           // useVars ought to be Array[NDArrayHandle],
                           // we pass ptr address directly for performance consideration
                           useVars: Array[CPtrAddress],
                           scalarArgs: Array[MXFloat],
                           // mutateVars ought to be Array[NDArrayHandle],
                           // we pass ptr address directly for performance consideration
                           mutateVars: Array[CPtrAddress]): Int
  @native def mxNDArrayGetShape(handle: NDArrayHandle,
                                ndim: MXUintRef,
                                data: ArrayBuffer[Int]): Int
  @native def mxNDArraySyncCopyToCPU(handle: NDArrayHandle,
                                     data: Array[MXFloat],
                                     size: Int): Int
  @native def mxNDArraySlice(handle: NDArrayHandle,
                             start: MXUint,
                             end: MXUint,
                             sliceHandle: NDArrayHandle): Int
  @native def mxNDArraySyncCopyFromCPU(handle: NDArrayHandle,
                                       source: Array[MXFloat],
                                       size: Int): Int
  @native def mxKVStoreCreate(name: String, handle: KVStoreHandle): Int
  @native def mxKVStoreInit(handle: KVStoreHandle,
                            len: MXUint,
                            keys: Array[Int],
                            // values ought to be Array[NDArrayHandle],
                            // we pass ptr address directly for performance consideration
                            values: Array[CPtrAddress]): Int
  @native def mxKVStorePush(handle: KVStoreHandle,
                            len: MXUint,
                            keys: Array[Int],
                            // values ought to be Array[NDArrayHandle],
                            // we pass ptr address directly for performance consideration
                            values: Array[CPtrAddress],
                            priority: Int): Int
  @native def mxKVStorePull(handle: KVStoreHandle,
                            len: MXUint,
                            keys: Array[Int],
                            // outs ought to be Array[NDArrayHandle],
                            // we pass ptr address directly for performance consideration
                            outs: Array[CPtrAddress],
                            priority: Int): Int
  @native def mxKVStoreSetUpdater(handle: KVStoreHandle,
                                  updaterFunc: MXKVStoreUpdater,
                                  updaterHandle: AnyRef): Int
  @native def mxKVStoreIsWorkerNode(isWorker: RefInt): Int
  @native def mxKVStoreGetType(handle: KVStoreHandle, kvType: RefString): Int
  @native def mxKVStoreSendCommmandToServers(handle: KVStoreHandle,
                                             head: Int, body: String): Int
  @native def mxKVStoreBarrier(handle: KVStoreHandle): Int
  @native def mxKVStoreGetGroupSize(handle: KVStoreHandle, size: RefInt): Int
  @native def mxKVStoreGetRank(handle: KVStoreHandle, size: RefInt): Int
<<<<<<< HEAD
  //DataIter Funcs
  @native def mxListDataIters(handles: ListBuffer[DataIterCreator]): Int
  @native def mxDateIterCreateIter(handle: DataIterCreator,
                                   keys: Array[String],
                                   vals: Array[String],
                                   out: DataIterHandle): Int
  @native def mxDataIterGetIterInfo(creator: DataIterCreator,
                                    name: RefString,
                                    description: RefString,
                                    argNames: ListBuffer[String],
                                    argTypeInfos: ListBuffer[String],
                                    argDescriptions: ListBuffer[String]): Int
  @native def mxDataIterFree(handle: DataIterHandle): Int
  @native def mxDataIterBeforeFirst(handle: DataIterHandle): Int
  @native def mxDataIterNext(handle: DataIterHandle, out: RefInt): Int
  @native def mxDataIterGetLabel(handle: DataIterHandle,
                                 out: NDArrayHandle): Int
  @native def mxDataIterGetData(handle: DataIterHandle,
                                out: NDArrayHandle): Int
  @native def mxDataIterGetIndex(handle: DataIterHandle,
                                outIndex: ListBuffer[Long],
                                outSize: RefLong): Int
  @native def mxDataIterGetPadNum(handle: DataIterHandle,
                                  out: MXUintRef): Int
=======
  @native def mxExecutorOutputs(handle: ExecutorHandle, outputs: ArrayBuffer[NDArrayHandle]): Int
  @native def mxExecutorFree(handle: ExecutorHandle): Int
  @native def mxExecutorForward(handle: ExecutorHandle, isTrain: Int): Int
  @native def mxExecutorBackward(handle: ExecutorHandle,
                                 gradsSize: Int,
                                 // grads ought to be Array[NDArrayHandle],
                                 // we pass ptr address directly for performance consideration
                                 grads: Array[CPtrAddress]): Int
  @native def mxExecutorPrint(handle: ExecutorHandle, debugStr: RefString): Int
  @native def mxExecutorSetMonitorCallback(handle: ExecutorHandle, callback: MXMonitorCallback): Int
>>>>>>> ee51492c
}<|MERGE_RESOLUTION|>--- conflicted
+++ resolved
@@ -84,7 +84,7 @@
   @native def mxKVStoreBarrier(handle: KVStoreHandle): Int
   @native def mxKVStoreGetGroupSize(handle: KVStoreHandle, size: RefInt): Int
   @native def mxKVStoreGetRank(handle: KVStoreHandle, size: RefInt): Int
-<<<<<<< HEAD
+
   //DataIter Funcs
   @native def mxListDataIters(handles: ListBuffer[DataIterCreator]): Int
   @native def mxDateIterCreateIter(handle: DataIterCreator,
@@ -109,7 +109,7 @@
                                 outSize: RefLong): Int
   @native def mxDataIterGetPadNum(handle: DataIterHandle,
                                   out: MXUintRef): Int
-=======
+  //Executors
   @native def mxExecutorOutputs(handle: ExecutorHandle, outputs: ArrayBuffer[NDArrayHandle]): Int
   @native def mxExecutorFree(handle: ExecutorHandle): Int
   @native def mxExecutorForward(handle: ExecutorHandle, isTrain: Int): Int
@@ -120,5 +120,4 @@
                                  grads: Array[CPtrAddress]): Int
   @native def mxExecutorPrint(handle: ExecutorHandle, debugStr: RefString): Int
   @native def mxExecutorSetMonitorCallback(handle: ExecutorHandle, callback: MXMonitorCallback): Int
->>>>>>> ee51492c
 }